# -*- coding: utf-8 -*-
# Copyright 2017-2019 The pyXem developers
#
# This file is part of pyXem.
#
# pyXem is free software: you can redistribute it and/or modify
# it under the terms of the GNU General Public License as published by
# the Free Software Foundation, either version 3 of the License, or
# (at your option) any later version.
#
# pyXem is distributed in the hope that it will be useful,
# but WITHOUT ANY WARRANTY; without even the implied warranty of
# MERCHANTABILITY or FITNESS FOR A PARTICULAR PURPOSE.  See the
# GNU General Public License for more details.
#
# You should have received a copy of the GNU General Public License
# along with pyXem.  If not, see <http://www.gnu.org/licenses/>.

import hyperspy.api as hs
import pyxem as pxm
import numpy as np


def _get_chunk_size(x_list, y_list):
    """ finds chunk size and validates list entries """
    chunk_size = x_list[1] - x_list[0]
    if chunk_size != (y_list[1] - y_list[0]):
        raise ValueError("x_list and y_list need to have the same chunksize")
    epsilon = 1e-5  # np.arange returns excluding the endpoint argument
    if not np.allclose(x_list, np.arange(x_list[0], x_list[-1] + epsilon, chunk_size)):
        raise ValueError("There is a problem with your x_list")
    elif not np.allclose(y_list, np.arange(y_list[0], y_list[-1] + epsilon, chunk_size)):
        raise ValueError("There is a problem with your y_list")

    return chunk_size


def _load_and_cast(filepath, x, y, chunk_size):
    """ Loads a chunk of a larger diffraction pattern"""
    s = hs.load(filepath, lazy=True)
    s = s.inav[x:x + chunk_size, y:y + chunk_size]
    s.compute()
    return pxm.ElectronDiffraction2D(s)


def _factory(fp, x, y, chunk_size, function):
    """
    Loads a chunk of a signal, and applies the UDF function

    See Also
    --------
    pxm.utils.big_data_utils.chunked_application_of_UDF
    """
    dp = _load_and_cast(fp, x, y, chunk_size)
    analysis_output = function(dp)
    return analysis_output


def _create_columns(results_list, left_index, right_index):
    """ provides the vstack for ._combine_list_into_navigation_space """

    return np.vstack([x for x in results_list[left_index:right_index]])

<<<<<<< HEAD

def _combine_list_into_navigation_space(results_list, x_list):
=======
def _combine_list_into_navigation_space(results_list,x_list,y_list):
>>>>>>> bc69d0e1
    """
    Internal function that combines the results_list into a correctly shaped
    output object.

    See Also
    --------
    pyxem.utils.big_data_utils.chunked_application_of_UDF
    """
    vert_list = []
<<<<<<< HEAD
    gap = x_list[1] - x_list[0]
    for i in np.arange(0, len(x_list)):
        vert_list.append(_create_columns(results_list, int(x_list[i]), int(x_list[i] + gap)))

    np_output = np.hstack(tuple([x for x in vert_list]))
=======
    num_cols = len(x_list)
    num_rows = len(y_list)
    for i in np.arange(0,num_cols): # .arange doesn't include the endpoint
        left_index  = i * num_rows
        right_index = (i+1) * num_rows
        vert_list.append(_create_columns(results_list,left_index,right_index))

    np_output = np.hstack([x for x in vert_list])
>>>>>>> bc69d0e1
    return np_output


def chunked_application_of_UDF(filepath, x_list, y_list, function):
    """
    Applies a user specificed function to a diffraction pattern object with
    chunking for memory.

    Parameters
    ----------
    filepath : str
        Path to the file contain the data to be investigated

    x_list : list or np.array
        Iterable running from the "start" index to the final start "index" with a fixed step
        size. ie) Data total is as with dp.inav[start:final+step_size]

    y_list : list or np.array
        Iterable running from the "start" index to the final start "index" with a fixed step
        size. Step size must be the same as in x_list.

    function : function
        A user defined function that take a ElectronDiffraction2D as an argument and returns the desired output

    Returns
    -------
    np_output : np.array
        The results, as a numpy array.
    """
    results_list = []
    chunk_size = _get_chunk_size(x_list, y_list)
    for x in x_list:
        for y in y_list:
            analysis_output = _factory(filepath, x, y, chunk_size, function)
            results_list.append(analysis_output.data)
<<<<<<< HEAD
    np_output = _combine_list_into_navigation_space(results_list, x_list)
=======
    np_output = _combine_list_into_navigation_space(results_list,x_list,y_list)
>>>>>>> bc69d0e1
    return np_output<|MERGE_RESOLUTION|>--- conflicted
+++ resolved
@@ -61,12 +61,8 @@
 
     return np.vstack([x for x in results_list[left_index:right_index]])
 
-<<<<<<< HEAD
 
-def _combine_list_into_navigation_space(results_list, x_list):
-=======
-def _combine_list_into_navigation_space(results_list,x_list,y_list):
->>>>>>> bc69d0e1
+def _combine_list_into_navigation_space(results_list, x_list, y_list):
     """
     Internal function that combines the results_list into a correctly shaped
     output object.
@@ -76,22 +72,14 @@
     pyxem.utils.big_data_utils.chunked_application_of_UDF
     """
     vert_list = []
-<<<<<<< HEAD
-    gap = x_list[1] - x_list[0]
-    for i in np.arange(0, len(x_list)):
-        vert_list.append(_create_columns(results_list, int(x_list[i]), int(x_list[i] + gap)))
-
-    np_output = np.hstack(tuple([x for x in vert_list]))
-=======
     num_cols = len(x_list)
     num_rows = len(y_list)
-    for i in np.arange(0,num_cols): # .arange doesn't include the endpoint
-        left_index  = i * num_rows
-        right_index = (i+1) * num_rows
-        vert_list.append(_create_columns(results_list,left_index,right_index))
+    for i in np.arange(0, num_cols):  # .arange doesn't include the endpoint
+        left_index = i * num_rows
+        right_index = (i + 1) * num_rows
+        vert_list.append(_create_columns(results_list, left_index, right_index))
 
     np_output = np.hstack([x for x in vert_list])
->>>>>>> bc69d0e1
     return np_output
 
 
@@ -127,9 +115,5 @@
         for y in y_list:
             analysis_output = _factory(filepath, x, y, chunk_size, function)
             results_list.append(analysis_output.data)
-<<<<<<< HEAD
-    np_output = _combine_list_into_navigation_space(results_list, x_list)
-=======
-    np_output = _combine_list_into_navigation_space(results_list,x_list,y_list)
->>>>>>> bc69d0e1
+    np_output = _combine_list_into_navigation_space(results_list, x_list, y_list)
     return np_output