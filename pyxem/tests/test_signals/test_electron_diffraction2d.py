--- conflicted
+++ resolved
@@ -65,13 +65,8 @@
     def test_center_direct_beam_in_small_region(self, diffraction_pattern):
         assert isinstance(diffraction_pattern, ElectronDiffraction2D)
         diffraction_pattern.center_direct_beam(method='blur',
-<<<<<<< HEAD
-                                               sigma=5,
+                                               sigma=int(5),
                                                half_square_width=3)
-=======
-                                               sigma=int(5),
-                                               square_width=3)
->>>>>>> a4f54639
         assert isinstance(diffraction_pattern, ElectronDiffraction2D)
 
     def test_apply_affine_transformation(self, diffraction_pattern):
