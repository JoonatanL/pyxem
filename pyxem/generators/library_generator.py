--- conflicted
+++ resolved
@@ -34,12 +34,12 @@
     """
 
     def __init__(self, electron_diffraction_calculator):
-        """Initialises the library generator with a diffraction calculator.
+        """Initialises the library with a diffraction calculator.
 
         Parameters
         ----------
         electron_diffraction_calculator : :class:`DiffractionGenerator`
-            The calculator used to simulate diffraction patterns.
+            The calculator used for the diffraction patterns.
 
         """
         self.electron_diffraction_calculator = electron_diffraction_calculator
@@ -61,11 +61,7 @@
 
         Parameters
         ----------
-<<<<<<< HEAD
-        structure_library : class:`StructureLibrary`
-=======
         structure_library : pyxem:StructureLibrary Object
->>>>>>> 01e6f823
             Dictionary of structures and associated orientations for which
             electron diffraction is to be simulated.
 
