--- conflicted
+++ resolved
@@ -561,11 +561,6 @@
                   calibration=self.axes_manager.signal_axes[0].scale)
         peaks = DiffractionVectors(peaks)
         peaks.axes_manager.set_signal_dimension(0)
-<<<<<<< HEAD
-=======
-        if peaks.axes_manager.navigation_dimension != self.axes_manager.navigation_dimension:
-            peaks = peaks.transpose(navigation_axes=2)
->>>>>>> 05570245
 
         return peaks
 
