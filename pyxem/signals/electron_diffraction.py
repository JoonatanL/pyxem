--- conflicted
+++ resolved
@@ -494,143 +494,6 @@
         return self.align2D(shifts=shifts, crop=False, fill_value=0,
                             *args, **kwargs)
 
-<<<<<<< HEAD
-    def fit_ring_pattern(self, mask_radius, scale=100, amplitude=1000, spread=2,
-                         direct_beam_amplitude=500, asymmetry=1, rotation=0):
-        """Determine diffraction pattern calibration and distortions from by
-        fitting a polycrystalline gold diffraction pattern to a set of rings.
-        It is suggested that the function generate_ring_pattern is used to
-        find initial values (initial guess) for the parameters used in the fit.
-
-        This function is written expecting a single 2D diffraction pattern
-        with equal dimensions (e.g. 256x256).
-
-        Parameters
-        ----------
-        mask_radius : int
-            The radius in pixels for a mask over the direct beam disc
-            (the direct beam disc within given radius will be excluded
-            from the fit)
-        scale : float
-            An initial guess for the diffraction calibration
-            in 1/Angstrom units
-        amplitude : float
-            An initial guess for the amplitude of the polycrystalline rings
-            in arbitrary units
-        spread : float
-            An initial guess for the spread within each ring (Gaussian width)
-        direct_beam_amplitude : float
-            An initial guess for the background intensity from the direct
-            beam disc in arbitrary units
-        asymmetry : float
-            An initial guess for any elliptical asymmetry in the
-            pattern (for a perfectly circular pattern asymmetry=1)
-        rotation : float
-            An initial guess for the rotation of the (elliptical) pattern
-            in radians.
-
-        Returns
-        ----------
-        params : np.array()
-            Array of fitting parameters.
-           [scale, amplitude, spread, direct_beam_amplitude, asymmetry, rotation].
-
-        """
-        image_size = self.data.shape[0]
-        xi = np.linspace(0, image_size - 1, image_size)
-        yi = np.linspace(0, image_size - 1, image_size)
-        x, y = np.meshgrid(xi, yi)
-
-        mask = calc_radius_with_distortion(x, y, (image_size - 1) / 2,
-                                           (image_size - 1) / 2, 1, 0)
-        mask[mask > mask_radius] = 0
-        self.data[mask > 0] *= 0
-
-        ref = self.data[self.data > 0]
-        ref = ref.ravel()
-
-        pts = np.array([x[self.data > 0].ravel(),
-                        y[self.data > 0].ravel()]).ravel()
-        xcentre = (image_size - 1) / 2
-        ycentre = (image_size - 1) / 2
-
-        x0 = [scale, amplitude, spread, direct_beam_amplitude, asymmetry, rotation]
-        xf, cov = curve_fit(call_ring_pattern(xcentre, ycentre), pts, ref, p0=x0)
-
-        return xf
-
-    def generate_ring_pattern(self, mask=False, mask_radius=10, scale=100,
-                              amplitude=1000, spread=2, direct_beam_amplitude=500,
-                              asymmetry=1, rotation=0):
-        """Calculate a set of rings to model a polycrystalline gold diffraction
-        pattern for use in fitting for diffraction pattern calibration.
-        It is suggested that the function generate_ring_pattern is used to
-        find initial values (initial guess) for the parameters used in
-        the function fit_ring_pattern.
-
-        This function is written expecting a single 2D diffraction pattern
-        with equal dimensions (e.g. 256x256).
-
-        Parameters
-        ----------
-        mask : bool
-            Choice of whether to use mask or not (mask=True will return a
-            specified circular mask setting a region around
-            the direct beam to zero)
-        mask_radius : int
-            The radius in pixels for a mask over the direct beam disc
-            (the direct beam disc within given radius will be excluded
-            from the fit)
-        scale : float
-            An initial guess for the diffraction calibration
-            in 1/Angstrom units
-        amplitude : float
-            An initial guess for the amplitude of the polycrystalline rings
-            in arbitrary units
-        spread : float
-            An initial guess for the spread within each ring (Gaussian width)
-        direct_beam_amplitude : float
-            An initial guess for the background intensity from the
-            direct beam disc in arbitrary units
-        asymmetry : float
-            An initial guess for any elliptical asymmetry in the pattern
-            (for a perfectly circular pattern asymmetry=1)
-        rotation : float
-            An initial guess for the rotation of the (elliptical) pattern
-            in radians.
-
-        Returns
-        -------
-        image : np.array()
-            Simulated ring pattern with the same dimensions as self.data
-
-        """
-        image_size = self.data.shape[0]
-        xi = np.linspace(0, image_size - 1, image_size)
-        yi = np.linspace(0, image_size - 1, image_size)
-        x, y = np.meshgrid(xi, yi)
-
-        pts = np.array([x.ravel(), y.ravel()]).ravel()
-        xcentre = (image_size - 1) / 2
-        ycentre = (image_size - 1) / 2
-
-        ring_pattern = call_ring_pattern(xcentre, ycentre)
-        generated_pattern = ring_pattern(pts, scale, amplitude, spread,
-                                         direct_beam_amplitude, asymmetry,
-                                         rotation)
-        generated_pattern = np.reshape(generated_pattern,
-                                       (image_size, image_size))
-
-        if mask == True:
-            maskROI = calc_radius_with_distortion(x, y, (image_size - 1) / 2,
-                                                  (image_size - 1) / 2, 1, 0)
-            maskROI[maskROI > mask_radius] = 0
-            generated_pattern[maskROI > 0] *= 0
-
-        return generated_pattern
-
-=======
->>>>>>> fc543448
     def remove_background(self, method,
                           *args, **kwargs):
         """Perform background subtraction via multiple methods.
@@ -822,12 +685,8 @@
 
         """
         if disc_image is None:
-<<<<<<< HEAD
-            warn("You have not specified a disc image, as such you will not be able to use the xc method in this session")
-=======
             warn("You have not specified a disc image, as such you will not "
                  "be able to use the xc method in this session")
->>>>>>> fc543448
 
         peakfinder = peakfinder2D_gui.PeakFinderUIIPYW(
             disc_image=disc_image, imshow_kwargs=imshow_kwargs)
