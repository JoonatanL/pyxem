# -*- coding: utf-8 -*-
# Copyright 2017-2018 The pyXem developers
#
# This file is part of pyXem.
#
# pyXem is free software: you can redistribute it and/or modify
# it under the terms of the GNU General Public License as published by
# the Free Software Foundation, either version 3 of the License, or
# (at your option) any later version.
#
# pyXem is distributed in the hope that it will be useful,
# but WITHOUT ANY WARRANTY; without even the implied warranty of
# MERCHANTABILITY or FITNESS FOR A PARTICULAR PURPOSE.  See the
# GNU General Public License for more details.
#
# You should have received a copy of the GNU General Public License
# along with pyXem.  If not, see <http://www.gnu.org/licenses/>.
"""Signal class for Electron Diffraction data.


"""
import numpy as np

from hyperspy.api import interactive
from hyperspy.signals import Signal1D, Signal2D, BaseSignal

from pyxem.signals.diffraction_profile import ElectronDiffractionProfile
from pyxem.signals.diffraction_vectors import DiffractionVectors

from pyxem.utils.expt_utils import *
from pyxem.utils.peakfinders2D import *
from pyxem.utils import peakfinder2D_gui
from warnings import warn


class ElectronDiffraction(Signal2D):
    _signal_type = "electron_diffraction"

    def __init__(self, *args, **kwargs):
        Signal2D.__init__(self, *args, **kwargs)
        # Set default attributes
        if 'Acquisition_instrument' in self.metadata.as_dictionary():
            if 'SEM' in self.metadata.as_dictionary()['Acquisition_instrument']:
                self.metadata.set_item(
                    "Acquisition_instrument.TEM",
                    self.metadata.Acquisition_instrument.SEM)
                del self.metadata.Acquisition_instrument.SEM
        self.decomposition.__func__.__doc__ = BaseSignal.decomposition.__doc__

    def set_experimental_parameters(self,
                                    accelerating_voltage=None,
                                    camera_length=None,
                                    scan_rotation=None,
                                    convergence_angle=None,
                                    rocking_angle=None,
                                    rocking_frequency=None,
                                    exposure_time=None):
        """Set experimental parameters in metadata.

        Parameters
        ----------
        accelerating_voltage : float
            Accelerating voltage in kV
        camera_length: float
            Camera length in cm
        scan_rotation : float
            Scan rotation in degrees
        convergence_angle : float
            Convergence angle in mrad
        rocking_angle : float
            Beam rocking angle in mrad
        rocking_frequency : float
            Beam rocking frequency in Hz
        exposure_time : float
            Exposure time in ms.
        """
        md = self.metadata

        if accelerating_voltage is not None:
            md.set_item("Acquisition_instrument.TEM.accelerating_voltage",
                        accelerating_voltage)
        if camera_length is not None:
            md.set_item(
                "Acquisition_instrument.TEM.Detector.Diffraction.camera_length",
                camera_length)
        if scan_rotation is not None:
            md.set_item("Acquisition_instrument.TEM.scan_rotation",
                        scan_rotation)
        if convergence_angle is not None:
            md.set_item("Acquisition_instrument.TEM.convergence_angle",
                        convergence_angle)
        if rocking_angle is not None:
            md.set_item("Acquisition_instrument.TEM.rocking_angle",
                        rocking_angle)
        if rocking_frequency is not None:
            md.set_item("Acquisition_instrument.TEM.rocking_frequency",
                        rocking_frequency)
        if exposure_time is not None:
            md.set_item(
                "Acquisition_instrument.TEM.Detector.Diffraction.exposure_time",
                exposure_time)

    def set_diffraction_calibration(self, calibration, center=None):
        """Set diffraction pattern pixel size in reciprocal Angstroms and origin
        location.

        Parameters
        ----------
        calibration : float
            Diffraction pattern calibration in reciprocal Angstroms per pixel.
        center : tuple
            Position of the direct beam center, in pixels. If None the center of
            the data array is assumed to be the center of the pattern.
        """
        if center is None:
            center = np.array(self.axes_manager.signal_shape) / 2 * calibration

        dx = self.axes_manager.signal_axes[0]
        dy = self.axes_manager.signal_axes[1]

        dx.name = 'dx'
        dx.scale = calibration
        dx.offset = -center[0]
        dx.units = '$A^{-1}$'

        dy.name = 'dy'
        dy.scale = calibration
        dy.offset = -center[1]
        dy.units = '$A^{-1}$'

    def set_scan_calibration(self, calibration):
        """Set scan pixel size in nanometres.

        Parameters
        ----------
        calibration: float
            Scan calibration in nanometres per pixel.
        """
        x = self.axes_manager.navigation_axes[0]
        y = self.axes_manager.navigation_axes[1]

        x.name = 'x'
        x.scale = calibration
        x.units = 'nm'

        y.name = 'y'
        y.scale = calibration
        y.units = 'nm'

    def plot_interactive_virtual_image(self, roi, **kwargs):
        """Plots an interactive virtual image formed with a specified and
        adjustable roi.

        Parameters
        ----------
        roi: :obj:`hyperspy.roi.BaseInteractiveROI`
            Any interactive ROI detailed in HyperSpy.
        **kwargs:
            Keyword arguments to be passed to `ElectronDiffraction.plot`

        Examples
        --------
        .. code-block:: python

            import hyperspy.api as hs
            roi = hs.roi.CircleROI(0, 0, 0.2)
            data.plot_interactive_virtual_image(roi)

        """
        self.plot(**kwargs)
        roi.add_widget(self, axes=self.axes_manager.signal_axes)
        # Add the ROI to the appropriate signal axes.
        dark_field = roi.interactive(self, navigation_signal='same')
        dark_field_placeholder = \
            BaseSignal(np.zeros(self.axes_manager.navigation_shape[::-1]))
        # Create an output signal for the virtual dark-field calculation.
        dark_field_sum = interactive(
            # Create an interactive signal
            dark_field.sum,
            # Formed from the sum of the pixels in the dark-field signal
            event=dark_field.axes_manager.events.any_axis_changed,
            # That updates whenever the widget is moved
            axis=dark_field.axes_manager.signal_axes,
            out=dark_field_placeholder,
            # And outputs into the prepared placeholder.
        )
        dark_field_sum.axes_manager.update_axes_attributes_from(
            self.axes_manager.navigation_axes,
            ['scale', 'offset', 'units', 'name'])
        dark_field_sum.metadata.General.title = "Virtual Dark Field"
        # Set the parameters
        dark_field_sum.plot()  # Plot the result

    def get_virtual_image(self, roi):
        """Obtains a virtual image associated with a specified ROI.

        Parameters
        ----------
        roi: :obj:`hyperspy.roi.BaseInteractiveROI`
            Any interactive ROI detailed in HyperSpy.

        Returns
        -------
        dark_field_sum : :obj:`hyperspy.signals.BaseSignal`
            The virtual image signal associated with the specified roi.

        Examples
        --------
        .. code-block:: python

            import hyperspy.api as hs
            roi = hs.roi.CircleROI(0, 0, 0.2)
            data.get_virtual_image(roi)

        """
        dark_field = roi(self, axes=self.axes_manager.signal_axes)
        dark_field_sum = dark_field.sum(
            axis=dark_field.axes_manager.signal_axes
        )
        dark_field_sum.metadata.General.title = "Virtual Dark Field"
        vdfim = dark_field_sum.as_signal2D((0, 1))

        return vdfim

    def get_direct_beam_mask(self, radius):
        """Generate a signal mask for the direct beam.

        Parameters
        ----------
        radius : float
            Radius for the circular mask in pixel units.

        Return
        ------
        signal-mask : ndarray
            The mask of the direct beam
        """
        shape = self.axes_manager.signal_shape
        center = (shape[1] - 1) / 2, (shape[0] - 1) / 2

        signal_mask = Signal2D(circular_mask(shape=shape,
                                             radius=radius,
                                             center=center))

        return signal_mask

    def apply_affine_transformation(self,
                                    D,
                                    order=3,
                                    inplace=True,
                                    *args, **kwargs):
        """Correct geometric distortion by applying an affine transformation.

        Parameters
        ----------
        D : array
            3x3 np.array specifying the affine transform to be applied.
        inplace : bool
            If True (default), this signal is overwritten. Otherwise, returns a
            new signal.
        *args:
            Arguments to be passed to map().
        **kwargs:
            Keyword arguments to be passed to map().

        Returns
        -------
            ElectronDiffraction Signal containing the affine Transformed
            diffraction patterns.

        """
        return self.map(affine_transformation,
                        matrix=D,
                        order=order,
                        inplace=inplace,
                        *args, **kwargs)

    def apply_gain_normalisation(self,
                                 dark_reference,
                                 bright_reference,
                                 inplace=True,
                                 *args, **kwargs):
        """Apply gain normalization to experimentally acquired electron
        diffraction patterns.

        Parameters
        ----------
        dark_reference : ElectronDiffraction
            Dark reference image.
        bright_reference : DiffractionSignal
            Bright reference image.
        inplace : bool
            If True (default), this signal is overwritten. Otherwise, returns a
            new signal.
        *args:
            Arguments to be passed to map().
        **kwargs:
            Keyword arguments to be passed to map().

        """
        return self.map(gain_normalise,
                        dref=dark_reference,
                        bref=bright_reference,
                        inplace=inplace,
                        *args, **kwargs)

    def remove_deadpixels(self,
                          deadpixels,
                          deadvalue='average',
                          inplace=True,
                          progress_bar=True,
                          *args, **kwargs):
        """Remove deadpixels from experimentally acquired diffraction patterns.

        Parameters
        ----------
        deadpixels : ElectronDiffraction
            List
        deadvalue : string
            Specify how deadpixels should be treated. 'average' sets the dead
            pixel value to the average of adjacent pixels. 'nan' sets the dead
            pixel to nan
        inplace : bool
            If True (default), this signal is overwritten. Otherwise, returns a
            new signal.
        *args:
            Arguments to be passed to map().
        **kwargs:
            Keyword arguments to be passed to map().

        """
        return self.map(remove_dead,
                        deadpixels=deadpixels,
                        deadvalue=deadvalue,
                        inplace=inplace,
                        show_progressbar=progress_bar,
                        *args, **kwargs)

    def get_radial_profile(self, mask_array=None, inplace=False,
                           *args, **kwargs):
        """Return the radial profile of the diffraction pattern.

        Parameters
        ----------
        inplace : bool
            If True (default), this signal is overwritten. Otherwise, returns a
            new signal.
        *args:
            Arguments to be passed to map().
        **kwargs:
            Keyword arguments to be passed to map().

        Returns
        -------
        radial_profile: :obj:`hyperspy.signals.Signal1D`
            The radial average profile of each diffraction pattern
            in the ElectronDiffraction signal as a Signal1D.

        Parameters
        -------
        mask_array : optional array with the same dimensions as z
                Consists of 0s for excluded pixels and 1s for non-excluded pixels.
                The 0-pixels are excluded from the radial average.

        See also
        --------
        :func:`pyxem.utils.expt_utils.radial_average`

        Examples
        --------
        .. code-block:: python
            profiles = ed.get_radial_profile(mask_array=mask)
            profiles.plot()
        """
        radial_profiles = self.map(radial_average, mask=mask_array,
                                   inplace=inplace,
                                   *args, **kwargs)

        radial_profiles.axes_manager.signal_axes[0].offset = 0
        signal_axis = radial_profiles.axes_manager.signal_axes[0]

        rp = ElectronDiffractionProfile(radial_profiles.as_signal1D(signal_axis))
        rp.axes_manager.navigation_axes = self.axes_manager.navigation_axes
        rp_axis = rp.axes_manager.signal_axes[0]
        rp_axis.name = 'k'
        rp_axis.scale = self.axes_manager.signal_axes[0].scale
        rp_axis.units = '$A^{-1}$'

        return rp

    def get_direct_beam_position(self, radius_start,
                                 radius_finish,
                                 *args, **kwargs):
        """Estimate the direct beam position in each experimentally acquired
        electron diffraction pattern.

        Parameters
        ----------
        radius_start : int
            The lower bound for the radius of the central disc to be used in the
            alignment.
        radius_finish : int
            The upper bounds for the radius of the central disc to be used in
            the alignment.
        *args:
            Arguments to be passed to map().
        **kwargs:
            Keyword arguments to be passed to map().

        Returns
        -------
        centers : ndarray
            Array containing the centers for each SED pattern.

        """
        shifts = self.map(find_beam_offset_cross_correlation,
                          radius_start=radius_start,
                          radius_finish=radius_finish,
                          inplace=False, *args, **kwargs)
        return shifts

    def center_direct_beam(self,
                           radius_start, radius_finish,
                           square_width=None,
                           *args, **kwargs):
        """Estimate the direct beam position in each experimentally acquired
        electron diffraction pattern and translate it to the center of the
        image square.

        Parameters
        ----------

        radius_start : int
            The lower bound for the radius of the central disc to be used in the
            alignment.
        radius_finish : int
            The upper bounds for the radius of the central disc to be used in
            the alignment.
        square_width  : int
            Half the side length of square that captures the direct beam in all
            scans. Means that the centering algorithm is stable against
            diffracted spots brighter than the direct beam.
        *args:
            Arguments to be passed to align2D().
        **kwargs:
            Keyword arguments to be passed to align2D().

        Returns
        -------
        Diffraction Pattern, centered.

        """
        nav_shape_x = self.data.shape[0]
        nav_shape_y = self.data.shape[1]
        origin_coordinates = np.array((self.data.shape[2] / 2 - 0.5,
                                       self.data.shape[3] / 2 - 0.5))

        if square_width is not None:
<<<<<<< HEAD
            min_index = np.int(origin_coordinates[0]-(0.5+square_width))
            max_index = np.int(origin_coordinates[0]+(1.5+square_width))
            #fails if non-square dp
            shifts = self.isig[min_index:max_index,min_index:max_index].get_direct_beam_position(radius_start,radius_finish,*args,**kwargs)
=======
            min_index = np.int(origin_coordinates[0] - (0.5 + square_width))
            # fails if non-square dp
            max_index = np.int(origin_coordinates[0] + (1.5 + square_width))
            shifts = self.isig[min_index:max_index, min_index:max_index].get_direct_beam_position(
                radius_start, radius_finish, *args, **kwargs)
>>>>>>> 4768f385
        else:
            shifts = self.get_direct_beam_position(radius_start, radius_finish,
                                                   *args, **kwargs)

        shifts = -1 * shifts.data
        shifts = shifts.reshape(nav_shape_x * nav_shape_y, 2)

        return self.align2D(shifts=shifts, crop=False, fill_value=0,
                            *args, **kwargs)

    def remove_background(self, method,
                          *args, **kwargs):
        """Perform background subtraction via multiple methods.

        Parameters
        ----------
        method : string
            Specify the method used to determine the direct beam position.

            * 'h-dome' -
            * 'gaussian_difference' - Uses a difference between two gaussian
                                convolutions to determine where the peaks are, and sets
                                all other pixels to 0.
            * 'median' - Use a median filter for background removal
            * 'reference_pattern' - Subtract a user-defined reference patterns
                from every diffraction pattern.

        sigma_min : int, float
            Standard deviation for the minimum gaussian convolution
            (gaussian_difference only)
        sigma_max : int, float
            Standard deviation for the maximum gaussian convolution
            (gaussian_difference only)
        footprint : int
            Size of the window that is convoluted with the array to determine
            the median. Should be large enough that it is about 3x as big as the
            size of the peaks (median only).
        implementation : 'scipy' or 'skimage'
            (median only) see expt_utils.subtract_background_median
            for details, if not selected 'scipy' is used
        bg : array
            Background array extracted from vacuum. (subtract_reference only)
        *args:
            Arguments to be passed to map().
        **kwargs:
            Keyword arguments to be passed to map().

        Returns
        -------
        bg_subtracted : :obj:`ElectronDiffraction`
            A copy of the data with the background subtracted. Be aware that
            this function will only return inplace.

        """
        if method == 'h-dome':
            scale = self.data.max()
            self.data = self.data / scale
            bg_subtracted = self.map(regional_filter,
                                     inplace=False, *args, **kwargs)
            bg_subtracted.map(filters.rank.mean, selem=square(3))
            bg_subtracted.data = bg_subtracted.data / bg_subtracted.data.max()

        elif method == 'gaussian_difference':
            bg_subtracted = self.map(subtract_background_dog,
                                     inplace=False, *args, **kwargs)

        elif method == 'median':
            if 'implementation' in kwargs.keys():
                if kwargs['implementation'] != 'scipy' and kwargs['implementation'] != 'skimage':
                    raise NotImplementedError(
                        "Unknown implementation `{}`".format(
                            kwargs['implementation']))

            bg_subtracted = self.map(subtract_background_median,
                                     inplace=False, *args, **kwargs)

        elif method == 'reference_pattern':
            bg_subtracted = self.map(subtract_reference, inplace=False,
                                     *args, **kwargs)

        else:
            raise NotImplementedError(
                "The method specified, '{}', is not implemented. See"
                "documentation for available implementations.".format(method))

        return bg_subtracted

    def decomposition(self, *args, **kwargs):
        """Decomposition with a choice of algorithms.

        Parameters
        ----------
        *args:
            Arguments to be passed to decomposition().
        **kwargs:
            Keyword arguments to be passed to decomposition().

        Returns
        -------
        The results are stored in self.learning_results. For a full description
        of parameters see :meth:`hyperspy.learn.mva.MVA.decomposition`

        """
        super(Signal2D, self).decomposition(*args, **kwargs)
        self.learning_results.loadings = np.nan_to_num(
            self.learning_results.loadings)

    def find_peaks(self, method, *args, **kwargs):
        """Find the position of diffraction peaks.

        Function to locate the positive peaks in an image using various, user
        specified, methods. Returns a structured array containing the peak
        positions.

        Parameters
        ---------
        method : str
            Select peak finding algorithm to implement. Available methods are:

            * 'zaefferer' - based on gradient thresholding and refinement
              by local region of interest optimisation
            * 'stat' - statistical approach requiring no free params.
            * 'laplacian_of_gaussians' - a blob finder implemented in
              `scikit-image` which uses the laplacian of Gaussian matrices
              approach.
            * 'difference_of_gaussians' - a blob finder implemented in
              `scikit-image` which uses the difference of Gaussian matrices
              approach.
            * 'xc' - A cross correlation peakfinder


        *args:
            Arguments to be passed to the peak finders.
        **kwargs:
            Keyword arguments to be passed to the peak finders.

        Returns
        -------
        peaks : DiffractionVectors
            A DiffractionVectors object with navigation dimensions identical to
            the original ElectronDiffraction object. Each signal is a BaseSignal
            object contiaining the diffraction vectors found at each navigation
            position, in calibrated units.

        """
        method_dict = {
            'zaefferer': find_peaks_zaefferer,
            'stat': find_peaks_stat,
            'laplacian_of_gaussians': find_peaks_log,
            'difference_of_gaussians': find_peaks_dog,
            'xc': find_peaks_xc
        }
        if method in method_dict:
            method = method_dict[method]
        else:
            raise NotImplementedError("The method `{}` is not implemented. "
                                      "See documentation for available "
                                      "implementations.".format(method))

        peaks = self.map(method, *args, **kwargs, inplace=False, ragged=True)
        peaks.map(peaks_as_gvectors,
                  center=np.array(self.axes_manager.signal_shape) / 2 - 0.5,
                  calibration=self.axes_manager.signal_axes[0].scale)
        peaks = DiffractionVectors(peaks)
        peaks.axes_manager.set_signal_dimension(0)

        # Set calibration to same as signal
        x = peaks.axes_manager.navigation_axes[0]
        y = peaks.axes_manager.navigation_axes[1]

        x.name = 'x'
        x.scale = self.axes_manager.navigation_axes[0].scale
        x.units = 'nm'

        y.name = 'y'
        y.scale = self.axes_manager.navigation_axes[1].scale
        y.units = 'nm'

        return peaks

    def find_peaks_interactive(self, disc_image=None, imshow_kwargs={}):
        """Find peaks using an interactive tool.

        Parameters
        ----------
        disc_image : numpy.array (default:None)
            see .utils.peakfinders2D.peak_finder_xc for details. If not
            given a warning will be raised.

        imshow_kwargs : (default:{})
            kwargs to be passed to internal imshow statements

        Notes
        -----
        Requires `ipywidgets` and `traitlets` to be installed.

        """
        if disc_image is None:
            warn("You have no specified a disc image, as such you will not be able to use the xc method in this session")

        peakfinder = peakfinder2D_gui.PeakFinderUIIPYW(
            disc_image=disc_image, imshow_kwargs=imshow_kwargs)
        peakfinder.interactive(self)<|MERGE_RESOLUTION|>--- conflicted
+++ resolved
@@ -456,18 +456,11 @@
                                        self.data.shape[3] / 2 - 0.5))
 
         if square_width is not None:
-<<<<<<< HEAD
-            min_index = np.int(origin_coordinates[0]-(0.5+square_width))
-            max_index = np.int(origin_coordinates[0]+(1.5+square_width))
-            #fails if non-square dp
-            shifts = self.isig[min_index:max_index,min_index:max_index].get_direct_beam_position(radius_start,radius_finish,*args,**kwargs)
-=======
             min_index = np.int(origin_coordinates[0] - (0.5 + square_width))
             # fails if non-square dp
             max_index = np.int(origin_coordinates[0] + (1.5 + square_width))
             shifts = self.isig[min_index:max_index, min_index:max_index].get_direct_beam_position(
                 radius_start, radius_finish, *args, **kwargs)
->>>>>>> 4768f385
         else:
             shifts = self.get_direct_beam_position(radius_start, radius_finish,
                                                    *args, **kwargs)
