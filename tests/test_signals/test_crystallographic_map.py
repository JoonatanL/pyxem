# -*- coding: utf-8 -*-
# Copyright 2018 The pyXem developers
#
# This file is part of pyXem.
#
# pyXem is free software: you can redistribute it and/or modify
# it under the terms of the GNU General Public License as published by
# the Free Software Foundation, either version 3 of the License, or
# (at your option) any later version.
#
# pyXem is distributed in the hope that it will be useful,
# but WITHOUT ANY WARRANTY; without even the implied warranty of
# MERCHANTABILITY or FITNESS FOR A PARTICULAR PURPOSE.  See the
# GNU General Public License for more details.
#
# You should have received a copy of the GNU General Public License
# along with pyXem.  If not, see <http://www.gnu.org/licenses/>.

import numpy as np
import pytest
from pyxem.signals.crystallographic_map import CrystallographicMap
from pyxem.signals.crystallographic_map import load_mtex_map, _distance_from_fixed_angle
from transforms3d.euler import euler2quat, quat2axangle
from transforms3d.quaternions import qmult, qinverse
import os


def worker_for_test_CrystallographicMap_io(mapp):
    mapp.save_mtex_map('file_01.txt')
    lmap = load_mtex_map('file_01.txt')
    os.remove('file_01.txt')
    # remember we've dropped reliability in saving
    return mapp.data[:, :, :5], lmap.data


def get_distance_between_two_angles_longform(angle_1, angle_2):
    """
    Using the long form to find the distance between two angles in euler form
    """
    q1 = euler2quat(*np.deg2rad(angle_1), axes='rzxz')
    q2 = euler2quat(*np.deg2rad(angle_2), axes='rzxz')
    # now assume transform of the form MODAL then Something = TOTAL
    # so we want to calculate MODAL^{-1} TOTAL

    q_from_mode = qmult(qinverse(q2), q1)
    axis, angle = quat2axangle(q_from_mode)
    return np.rad2deg(angle)


@pytest.fixture()
def sp_cryst_map():
    """
    Generates a single phase Crystallographic Map
    """
    base = np.zeros((4, 6))
    base[0] = [0, 5, 17, 6, 3e-17, 0.5]
    base[1] = [0, 6, 17, 6, 2e-17, 0.4]
    base[2] = [0, 12, 3, 6, 4e-17, 0.3]
    base[3] = [0, 12, 3, 5, 8e-16, 0.2]
    crystal_map = CrystallographicMap(base.reshape((2, 2, 6)))
    return crystal_map


@pytest.fixture()
def dp_cryst_map():
    """
    Generates a Crystallographic Map with two phases
    """
    base = np.zeros((4, 7))
    base[0] = [0, 5, 17, 6, 3e-17, 0.5, 0.6]
    base[1] = [1, 6, 17, 6, 2e-17, 0.4, 0.7]
    base[2] = [0, 12, 3, 6, 4e-17, 0.3, 0.1]
    base[3] = [0, 12, 3, 5, 8e-16, 0.2, 0.8]
    crystal_map = CrystallographicMap(base.reshape((2, 2, 7)))
    return crystal_map


@pytest.fixture()
def mod_cryst_map():
    """
    Generates a Crystallographic Map with (5,17,6) as the modal angle
    """
    base = np.zeros((6, 6))
    base[0] = [0, 5, 17, 6, 5e-17, 0.5]
    base[1] = [0, 5, 17, 6, 5e-17, 0.5]
    base[2] = [0, 6, 19, 6, 5e-17, 0.5]
    base[3] = [0, 7, 19, 6, 5e-17, 0.5]
    base[4] = [0, 8, 19, 6, 5e-17, 0.5]
    base[5] = [0, 9, 19, 6, 5e-17, 0.5]
    crystal_map = CrystallographicMap(base.reshape((3, 2, 6)))
    return crystal_map


class TestMapCreation:

    def test_get_phase_map(self, sp_cryst_map):
        phasemap = sp_cryst_map.get_phase_map()
        assert phasemap.isig[0, 0] == 0

<<<<<<< HEAD
    def test_get_orientation_map(self,sp_cryst_map):
        orimap = sp_cryst_map.get_orientation_map()
        assert orimap.isig[0,0] == 0

    def test_get_correlation_map(self,sp_cryst_map):
=======
    def test_get_correlation_map(self, sp_cryst_map):
>>>>>>> b04f27aa
        correlationmap = sp_cryst_map.get_correlation_map()
        assert correlationmap.isig[0, 0] == 3e-17

    def test_get_reliability_map_orientation(self, sp_cryst_map):
        reliabilitymap_orientation = sp_cryst_map.get_reliability_map_orientation()
        assert reliabilitymap_orientation.isig[0, 0] == 0.5

    def test_get_reliability_map_phase(self, dp_cryst_map):
        reliabilitymap_phase = dp_cryst_map.get_reliability_map_phase()
        assert reliabilitymap_phase.isig[0, 0] == 0.6


class TestMTEXIO:

    # @pytest.mark.parametrize('maps',[sp_cryst_map,dp_cryst_map])

    def test_Crystallographic_Map_io_single_phase(self, sp_cryst_map):
        alpha, beta = worker_for_test_CrystallographicMap_io(sp_cryst_map)
        assert np.allclose(alpha, beta)

    def test_Crystallographic_Map_io_double_phase(self, dp_cryst_map):
        alpha, beta = worker_for_test_CrystallographicMap_io(dp_cryst_map)
        assert np.allclose(alpha, beta)


class TestModalAngularFunctionality:

    def test_get_distance_from_modal(self, mod_cryst_map):
        # function runs without error
        formal = mod_cryst_map.get_distance_from_modal_angle()
        assert True

    def test_get_modal_angles(self, mod_cryst_map):
        # modal angle is found correctly
        out = mod_cryst_map.get_modal_angles()
        assert np.allclose(out[0], [5, 17, 6])
        assert np.allclose(out[1], (2 / 6))

    def test_get_distance_from_fixed_angle(self):
        # distance between two angles is found correctly
        angle_1 = [1, 1, 3]
        angle_2 = [1, 1, 4]
        implemented = _distance_from_fixed_angle(angle_1, angle_2)
        testing = get_distance_between_two_angles_longform(angle_1, angle_2)
        assert np.allclose(implemented, testing)
        assert np.allclose(implemented, 1)<|MERGE_RESOLUTION|>--- conflicted
+++ resolved
@@ -97,15 +97,12 @@
         phasemap = sp_cryst_map.get_phase_map()
         assert phasemap.isig[0, 0] == 0
 
-<<<<<<< HEAD
     def test_get_orientation_map(self,sp_cryst_map):
         orimap = sp_cryst_map.get_orientation_map()
         assert orimap.isig[0,0] == 0
 
     def test_get_correlation_map(self,sp_cryst_map):
-=======
-    def test_get_correlation_map(self, sp_cryst_map):
->>>>>>> b04f27aa
+
         correlationmap = sp_cryst_map.get_correlation_map()
         assert correlationmap.isig[0, 0] == 3e-17
 
