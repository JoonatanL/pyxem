--- conflicted
+++ resolved
@@ -294,12 +294,7 @@
 
     def test_non_lazy_signal(self):
         data = dtd._get_dead_pixel_test_data_2d()
-<<<<<<< HEAD
-        data_computed = data.compute()
-        s = PixelatedSTEM(data_computed)
-=======
         s = PixelatedSTEM(data.compute())
->>>>>>> 121eb61d
         s_dead_pixels = s.find_dead_pixels()
         assert s_dead_pixels.data.shape == s.data.shape
         assert s_dead_pixels.data[14, 42]
